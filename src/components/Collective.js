import React from 'react';
import PropTypes from 'prop-types';
import withIntl from '../lib/withIntl';
import Header from '../components/Header';
import Body from '../components/Body';
import Footer from '../components/Footer';
import CollectiveCover from '../components/CollectiveCover';
import TierCard from '../components/TierCard';
import NotificationBar from '../components/NotificationBar';
import MembersWithData from '../components/MembersWithData';
import { addCreateOrderMutation } from '../graphql/mutations';
import Markdown from 'react-markdown';
import { get } from 'lodash';
import { Router } from '../server/pages';
import MenuBar from './MenuBar';
import HashLink from 'react-scrollchor';
import { FormattedMessage, defineMessages } from 'react-intl';
import CollectivesWithData from './CollectivesWithData';
import ExpensesWithData from './ExpensesWithData';
import EventsWithData from './EventsWithData';
import TransactionsWithData from './TransactionsWithData';
import { Button } from 'react-bootstrap';
import { Link } from '../server/pages';
import Currency from './Currency';

const defaultBackgroundImage = '/static/images/defaultBackgroundImage.png';

class Collective extends React.Component {

  static propTypes = {
    collective: PropTypes.object.isRequired,
    LoggedInUser: PropTypes.object
  }

  constructor(props) {
    super(props);
    this.collective = this.props.collective; // pre-loaded by SSR
    console.log(">>> this.collective", this.collective, props);
    this.updateOrder = this.updateOrder.bind(this);
    this.resetOrder = this.resetOrder.bind(this);

    this.state = {
      view: 'default',
      order: {},
      api: { status: 'idle' },
    };

    this.messages = defineMessages({      
      'collective.created': { id: 'collective.created', defaultMessage: `Your collective has been created with success.`},
      'collective.created.description': { id: 'collective.created.description', defaultMessage: `While you are waiting for approval from your host ({host}), you can already customize your collective, file expenses and even create events.`},
      'collective.donate': { id: 'collective.donate', defaultMessage: `donate`},
      'collective.since': { id: 'usercollective.since', defaultMessage: `Established in {year}`},
      'collective.members.admin.title': { id: 'collective.members.admin.title', defaultMessage: `{n} {n, plural, one {core contributor} other {core contributors}}`},
      'collective.members.member.title': { id: 'collective.members.member.title', defaultMessage: `{n} {n, plural, one {member} other {members}}`},
      'collective.members.backer.title': { id: 'collective.members.backer.title', defaultMessage: `{n} {n, plural, one {backer} other {backers}}`},
      'collective.members.fundraiser.title': { id: 'collective.members.fundraiser.title', defaultMessage: `{n} {n, plural, one {fundraiser} other {fundraisers}}`},
      'collective.members.follower.title': { id: 'collective.members.follower.title', defaultMessage: `{n} {n, plural, one {follower} other {followers}}`},
      'collective.menu.host': { id: 'collective.menu.host', defaultMessage: `contributing to {n} {n, plural, one {collective} other {collectives}}`},
      'collective.menu.admin': { id: 'collective.menu.admin', defaultMessage: `contributing to {n} {n, plural, one {collective} other {collectives}}`},
      'collective.menu.member': { id: 'collective.menu.member', defaultMessage: `member of {n} {n, plural, one {collective} other {collectives}}`},
      'collective.menu.backer': { id: 'collective.menu.backer', defaultMessage: `backing {n} {n, plural, one {collective} other {collectives}}`},
      'collective.menu.fundraiser': { id: 'collective.menu.fundraiser', defaultMessage: `raised money for {n} {n, plural, one {collective} other {collectives}}`},
      'collective.menu.follower': { id: 'collective.menu.follower', defaultMessage: `following {n} {n, plural, one {collective} other {collectives}}`},
    });
  }

  componentDidMount() {
    window.oc = { collective: this.collective }; // for easy debugging
  }

  async createOrder(order) {
    order.tier = order.tier || {};
    const OrderInputType = {
      ... order,
      collective: { slug: this.collective.slug },
      tier: { id: order.tier.id }
    };

    this.setState( { status: 'loading' });
    try {
      await this.props.createOrder(OrderInputType);
      this.setState( { status: 'idle' });
    } catch (err) {
      console.error(">>> createOrder error: ", err);
      throw new Error(err.graphQLErrors[0].message);
    }
  }

  error(msg) {
    this.setState( {status: 'error', error: msg });
    setTimeout(() => {
      this.setState( { status: 'idle', error: null });
    }, 5000);
  }

  updateOrder(tier) {
    const order = {
      tier: { id: tier.id },
      quantity: tier.quantity,
      totalAmount: (tier.quantity || 1) * tier.amount,
      interval: tier.interval
    }
    this.setState({ order });
    // if (typeof window !== "undefined") {
    //   window.state = this.state;
    // }
  }

  resetOrder() {
    this.setState({ order: {} });
  }

  render() {
<<<<<<< HEAD
    const { intl, LoggedInUser, query } = this.props;

=======
    const { intl, LoggedInUser, query: { referral } } = this.props;
    const donateParams = { collectiveSlug: this.collective.slug, verb: 'donate' };
    if (referral) {
      donateParams.referral = referral;
    }
>>>>>>> 9ea992b6
    const backersHash = this.collective.stats.backers.organizations > 0 ? '#organizations' : '#backers';
    const actions = [
      {
        className: 'whiteblue',
        component: <HashLink to={backersHash}>
              <FormattedMessage
                id="collective.stats.backers.users"
                defaultMessage="{n} {n, plural, one {backer} other {backers}}"
                values={{ n: this.collective.stats.backers.users }}
                />
              { this.collective.stats.backers.organizations > 0 &&
                <div>
                  <FormattedMessage
                    id="collective.stats.backers.organizations"
                    defaultMessage="{n} {n, plural, one {organization} other {organizations}}"
                    values={{ n: this.collective.stats.backers.organizations}}
                    />
                </div>
              }
          </HashLink>
      },
      {
        className: 'whiteblue',
        component: <HashLink to={`#budget`}>
            <FormattedMessage
              id="collective.budget"
              defaultMessage="budget"
              />
          </HashLink>
      },
      {
        className: 'blue',
<<<<<<< HEAD
        component: <Link route={'donate'} params={{ collectiveSlug: this.collective.slug, verb: 'donate', referral: query.referral }}>
=======
        component: <Link route={'donate'} params={donateParams}>
>>>>>>> 9ea992b6
            <a><b>{intl.formatMessage(this.messages['collective.donate']).toUpperCase()}</b></a>
          </Link>
      }
    ];

    if (LoggedInUser && LoggedInUser.canEditCollective(this.collective)) {
      actions.push({
        className: 'whiteblue small',
        component: <a href={`/${this.collective.slug}/edit`}>EDIT COLLECTIVE</a>
      });
    }

    const backgroundImage = this.collective.backgroundImage || get(this.collective,'parentCollective.backgroundImage') || defaultBackgroundImage;

    const notification = {};
    if (get(query, 'status') === 'collectiveCreated') {
      notification.title = intl.formatMessage(this.messages['collective.created']);
      notification.description = intl.formatMessage(this.messages['collective.created.description'], { host: this.collective.host.name });
    }

    return (
      <div className="CollectivePage">
        <style jsx>{`
          .sidebar {
            display: flex;
            flex-direction: column;
            align-items: center;
          }
          .longDescription {
            margin-top: 3rem;
          }
          .tier {
            text-align: center;
            font-size: 1.4rem;
          }
          section {
            clear: both;
            max-width: 900px;
            margin: 0 auto;
          }
          .columns {
            display: flex;
            flex-direction: row;
            flex-wrap: wrap;
            justify-content: space-around;
          }
          .columns .col {
            max-width: 400px;
            width: 100%;
          }
          .columns .actions {
            text-align: center;
          }
          .columns .actions :global(button) {
            margin: 0.5rem;
          }
          .cardsList {
            display: flex;
            flex-wrap: wrap;
            flex-direction: row;
            justify-content: center;
          }
          .balance {
            text-align: center;
          }
          .balance label {
            margin: 0 0.5rem;
            font-weight: 500;
          }
          @media(min-width: 600px) {
            .sidebar {
              float: right;
              margin: 3rem;
            }
          }
        `}</style>

        <Header
          title={this.collective.name}
          description={this.collective.description || this.collective.longDescription}
          twitterHandle={this.collective.twitterHandle || get(this.collective.parentCollective, 'twitterHandle')}
          image={this.collective.image || get(this.collective.parentCollective, 'image') || backgroundImage}
          className={this.state.status}
          LoggedInUser={this.props.LoggedInUser}
          href={`/${this.collective.slug}`}
          />

        <Body>

          <div className="CollectivePage">

            <NotificationBar
              status={this.state.status}
              title={notification.title}
              description={notification.description}
              error={this.state.error}
              />

            <CollectiveCover
              collective={this.collective}
              style={get(this.collective, 'settings.style.hero.cover') || get(this.collective.parentCollective, 'settings.style.hero.cover')}
              cta={<HashLink to={`#contribute`}><FormattedMessage id="collective.contribute" defaultMessage="contribute" /></HashLink>}
              />

            <MenuBar
              info={intl.formatMessage(this.messages['collective.since'], { year: (new Date(this.collective.createdAt)).getFullYear() })}
              actions={actions}
              />

            <div>

              <section id="about">
                <div className="sidebar tiers" id="contribute">
                  { this.collective.tiers.map(tier => (
                    <TierCard
                      collective={this.collective}
                      tier={tier}
                      referral={query.referral}
                      />
                  ))}
                </div>

                <div className="content" >
                  <div className="longDescription" >
                    <Markdown source={this.collective.longDescription || this.collective.description || ''} />
                  </div>
                  <div id="events">
                    <h1><FormattedMessage id="collective.events.title" defaultMessage="Events" /></h1>
                    <EventsWithData collectiveSlug={this.collective.slug} />
                  </div>
                </div>
              </section>

              { this.collective.stats.collectives > 0 &&
                <section id="hosting">
                  <h1>
                    <FormattedMessage
                      id="collective"
                      values={{ n: this.collective.stats.collectives }}
                      defaultMessage={`{n} {n, plural, one {collective} other {collectives}}`}
                      />
                  </h1>
                  <div className="cardsList">
                    <CollectivesWithData
                      ParentCollectiveId={this.collective.id}
                      orderBy="balance"
                      orderDirection="DESC"
                      limit={20}
                      />
                  </div>
                </section>
              }

              { this.collective.stats.backers.organizations > 0 &&
                <section id="organizations" className="tier">
                  <h1>
                    <FormattedMessage
                      id="collective.section.backers.organizations.title"
                      values={{ n: this.collective.stats.backers.organizations, collective: this.collective.name }}
                      defaultMessage={`{n} {n, plural, one {organization is} other {organizations are}} supporting {collective}`}
                      />
                  </h1>
                  <MembersWithData
                    collective={this.collective}
                    type="ORGANIZATION"
                    LoggedInUser={LoggedInUser}
                    role='BACKER'
                    limit={100}
                    />
                </section>
              }

              { this.collective.stats.backers.users > 0 &&
                <section id="backers" className="tier">
                  <h1>
                    <FormattedMessage
                      id="collective.section.backers.users.title"
                      values={{ n: this.collective.stats.backers.users, collective: this.collective.name }}
                      defaultMessage={`{n} {n, plural, one {person is} other {people are}} supporting {collective}`}
                      />
                  </h1>
                  <MembersWithData
                    collective={this.collective}
                    LoggedInUser={LoggedInUser}
                    type="USER"
                    role='BACKER'
                    limit={100}
                    orderBy="totalDonations"
                    />
                </section>
              }

              <section id="budget">
                <h1><FormattedMessage id="collective.budget.title" defaultMessage="Budget" /></h1>
                <div className="balance">
                  <label><FormattedMessage id="collective.stats.balance.title" defaultMessage="Available balance:" /></label>
                  <Currency value={this.collective.stats.balance} currency={this.collective.currency} />
                </div>
                <div className="columns">
                  <div id="expenses" className="col">
                    <h2>
                      <FormattedMessage
                        id="collective.expenses.title"
                        values={{ n: this.collective.stats.expenses.all }}
                        defaultMessage={`{n, plural, one {Latest expense} other {Latest expenses}}`}
                        />
                    </h2>
                    <ExpensesWithData
                      collective={this.collective}
                      LoggedInUser={LoggedInUser}
                      compact={true}
                      limit={5}
                      />
                    <div className="actions">
                      <Button className="ViewAllExpensesBtn" bsStyle="default" onClick={() => Router.pushRoute(`/${this.collective.slug}/expenses`)}><FormattedMessage id="expenses.viewAll" defaultMessage="View All Expenses" /></Button>
                      <Button className="SubmitExpenseBtn" bsStyle="default" onClick={() => Router.pushRoute(`/${this.collective.slug}/expenses/new`)}><FormattedMessage id="expenses.submit" defaultMessage="Submit an Expense" /></Button>
                    </div>
                  </div>

                  <div id="transactions" className="col">
                    <h2>
                      <FormattedMessage
                        id="collective.transactions.title"
                        values={{ n: this.collective.stats.transactions }}
                        defaultMessage={`{n, plural, one {Latest transaction} other {Latest transactions}}`}
                        />
                    </h2>
                    <TransactionsWithData
                      collective={this.collective}
                      LoggedInUser={LoggedInUser}
                      limit={5}
                      />
                      <div className="actions">
                      <Button bsStyle="default" onClick={() => Router.pushRoute(`/${this.collective.slug}/transactions`)}><FormattedMessage id="transactions.viewAll" defaultMessage="View All Transactions" /></Button>
                    </div>
                  </div>
                </div>
              </section>

            </div>
          </div>
        </Body>
        <Footer />
      </div>
    )
  }
}

export default addCreateOrderMutation(withIntl(Collective));<|MERGE_RESOLUTION|>--- conflicted
+++ resolved
@@ -111,16 +111,11 @@
   }
 
   render() {
-<<<<<<< HEAD
     const { intl, LoggedInUser, query } = this.props;
-
-=======
-    const { intl, LoggedInUser, query: { referral } } = this.props;
     const donateParams = { collectiveSlug: this.collective.slug, verb: 'donate' };
-    if (referral) {
-      donateParams.referral = referral;
+    if (query.referral) {
+      donateParams.referral = query.referral;
     }
->>>>>>> 9ea992b6
     const backersHash = this.collective.stats.backers.organizations > 0 ? '#organizations' : '#backers';
     const actions = [
       {
@@ -153,11 +148,7 @@
       },
       {
         className: 'blue',
-<<<<<<< HEAD
-        component: <Link route={'donate'} params={{ collectiveSlug: this.collective.slug, verb: 'donate', referral: query.referral }}>
-=======
         component: <Link route={'donate'} params={donateParams}>
->>>>>>> 9ea992b6
             <a><b>{intl.formatMessage(this.messages['collective.donate']).toUpperCase()}</b></a>
           </Link>
       }
