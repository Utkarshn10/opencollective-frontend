--- conflicted
+++ resolved
@@ -29,19 +29,12 @@
       startsAt,
       endsAt,
       timezone,
-<<<<<<< HEAD
       location {
         name,
         address,
         lat,
         long
       },
-=======
-      locationName,
-      address,
-      lat,
-      long,
->>>>>>> 20bc8924
       tiers {
         id,
         name,
@@ -89,7 +82,6 @@
       startsAt,
       endsAt,
       timezone,
-<<<<<<< HEAD
       location {
         name,
         address,
@@ -102,10 +94,6 @@
         description,
         amount
       },
-=======
-      locationName,
-      address,
->>>>>>> 20bc8924
       collective {
         id,
         slug,
