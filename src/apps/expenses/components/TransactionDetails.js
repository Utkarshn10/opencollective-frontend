--- conflicted
+++ resolved
@@ -24,12 +24,7 @@
     canRefund: PropTypes.bool,
     className: PropTypes.string,
     currency: PropTypes.string.isRequired,
-<<<<<<< HEAD
-    uuid: PropTypes.number,
-=======
-    attachment: PropTypes.string,
     uuid: PropTypes.string,
->>>>>>> 72bc8709
     netAmountInCollectiveCurrency: PropTypes.number,
     platformFeeInHostCurrency: PropTypes.number,
     paymentProcessorFeeInHostCurrency: PropTypes.number,
