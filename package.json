{
  "name": "opencollective-frontend",
  "version": "2.2.0",
  "repository": {
    "type": "git",
    "url": "https://github.com/opencollective/opencollective-frontend.git"
  },
  "private": true,
  "engines": {
    "node": "^10.10.0",
    "npm": "^6.4.1"
  },
  "dependencies": {
    "@material-ui/core": "3.6.2",
    "@rebass/grid": "6.0.0-7",
    "@zeit/next-css": "1.0.1",
    "accepts": "1.3.5",
    "apollo-cache-inmemory": "1.3.11",
    "apollo-client": "2.4.7",
    "apollo-link": "1.2.6",
<<<<<<< HEAD
    "apollo-link-context": "1.0.9",
    "apollo-link-error": "1.1.5",
=======
    "apollo-link-context": "1.0.12",
    "apollo-link-error": "1.1.3",
>>>>>>> 1169b591
    "apollo-link-http": "1.5.9",
    "bluebird": "3.5.3",
    "bootstrap": "3.3.7",
    "classnames": "2.2.6",
    "clean-tag": "2.0.2",
    "cloudflare-ip": "0.0.7",
    "cross-fetch": "3.0.0",
    "currency-symbol-map": "4.0.4",
    "dotenv": "6.2.0",
    "downshift": "3.1.7",
    "draft-js": "0.10.5",
    "express": "4.16.4",
    "express-session": "1.15.6",
    "express-winston": "3.0.1",
    "fetch-jsonp": "1.1.3",
    "file-saver": "2.0.0",
    "glob": "7.1.3",
    "graphql": "14.0.2",
    "graphql-request": "1.8.2",
    "graphql-tag": "2.10.0",
    "html-pdf": "2.2.0",
    "intl": "1.2.5",
    "jsonwebtoken": "8.4.0",
    "load-script": "1.0.0",
    "lodash": "4.17.11",
    "lru-cache": "5.1.1",
    "markdown-loader": "4.0.0",
    "moment": "2.22.2",
    "moment-timezone": "0.5.23",
    "newrelic": "4.12.0",
    "next": "7.0.2",
    "next-routes": "1.4.2",
    "node-fetch": "2.3.0",
    "nodemailer": "^4.7.0",
    "nprogress": "0.2.0",
    "nuka-carousel": "4.4.4",
    "payment": "2.3.0",
    "prop-types": "15.6.2",
    "qrcode.react": "0.8.0",
    "rc-table": "6.4.1",
    "react": "16.6.3",
    "react-add-to-calendar": "0.1.5",
    "react-apollo": "2.3.3",
    "react-bootstrap": "0.32.4",
    "react-datetime": "2.16.2",
    "react-dom": "16.6.3",
    "react-dropzone": "5.1.1",
    "react-geosuggest": "2.9.0",
    "react-gmaps": "1.9.0",
    "react-intl": "2.7.2",
    "react-markdown": "4.0.4",
    "react-mde": "6.0.0-alpha.1",
    "react-quill": "1.3.3",
    "react-scrollchor": "6.0.0",
    "react-stickynode": "2.1.0",
    "react-tag-input": "5.2.3",
    "react-tooltip": "3.9.0",
    "recompose": "0.30.0",
    "rehype-react": "3.1.0",
    "rehype-sanitize": "2.0.2",
    "remark-parse": "6.0.3",
    "remark-rehype": "4.0.0",
    "request": "2.88.0",
    "sanitize-html": "1.19.3",
    "showdown": "1.9.0",
    "slugify": "1.3.4",
    "styled-components": "4.1.1",
    "styled-icons": "5.5.0",
    "styled-jsx": "3.1.0",
    "styled-system": "3.1.11",
    "unified": "7.1.0",
    "uuid": "3.3.2",
    "webpack": "4.20.2",
    "winston": "3.1.0"
  },
  "scripts": {
    "start": "node build/server",
    "dev": "babel-node src/server",
    "build": "npm run build:clean && npm run build:updates && npm run build:server && npm run build:next",
    "build:clean": "rm -rf build",
    "build:updates": "npm --prefix node_modules/cloudflare-ip run update-list",
    "build:server": "babel --copy-files ./src --out-dir ./build --ignore src/templates/widget.js,src/**/__tests__/*,src/.next/*",
    "build:next": "next build build",
    "test": "npm run test:src && npm run test:e2e",
    "test:src": "TZ=UTC jest src/*",
    "test:server": "TZ=UTC jest test/server/*",
    "test:e2e": "TZ=UTC ./scripts/run_e2e_tests.sh",
    "test:update": "npm run test:src -- --updateSnapshot",
    "build:langs": "rm -rf build/messages && babel src/**/*.js > /dev/null && babel src/apps/**/*.js > /dev/null && babel-node scripts/translate.js",
    "deploy:production": "./scripts/pre-deploy.sh production && git push production master",
    "deploy:staging": "./scripts/pre-deploy.sh staging && git push -f staging master && heroku ps:scale web=1 -a opencollective-staging-api && heroku ps:scale web=1 -a oc-staging-frontend && heroku ps:scale web=1 -a opencollective-staging-website",
    "stop:staging": "heroku ps:scale web=0 -a oc-staging-frontend && heroku ps:scale web=0 -a opencollective-staging-website && heroku ps:scale web=0 -a opencollective-staging-api",
    "git:clean": "./scripts/git_clean.sh",
    "postinstall": "if test \"$NODE_ENV\" = \"\" || test \"$NODE_ENV\" = \"development\" ; then echo \"Skipping postinstall build because NODE_ENV is '${NODE_ENV}'\" ; else npm run build ; fi",
    "lint": "eslint \"cypress/**/*.js\" \"src/**/*.js\" \"test/**/*.js\"",
    "lint:fix": "npm run lint -- --fix",
    "lint:quiet": "npm run lint -- --quiet",
    "pretest": "npm run lint:quiet && npm run prettier:check",
    "commit": "git-cz",
    "semantic-release": "semantic-release",
    "cypress": "TZ=UTC cypress run",
    "cypress:open": "TZ=UTC cypress open",
    "prettier": "prettier \"cypress/**/*.js\" \"src/**/*.js\" \"test/**/*.js\"",
    "optimize-png": "npm install --no-save imagemin imagemin-optipng && babel-node ./scripts/optimize-png",
    "prettier:write": "npm run prettier -- --write",
    "prettier:check": "npm run prettier -- --list-different",
    "graphql:get-schema:dev": "npx graphql-cli get-schema -p opencollective -e dev",
    "styleguide:dev": "styleguidist server",
    "styleguide:build": "styleguidist build"
  },
  "devDependencies": {
    "@babel/cli": "7.0.0",
    "@babel/core": "7.0.0",
    "@babel/node": "7.0.0",
    "@babel/plugin-proposal-function-bind": "7.0.0",
    "@babel/runtime": "7.0.0",
    "babel-eslint": "^10.0.1",
    "babel-plugin-lodash": "^3.3.4",
    "babel-plugin-react-intl": "^3.0.1",
    "babel-plugin-styled-components": "1.8.0",
    "commitizen": "^3.0.4",
    "cypress": "3.1.3",
    "cz-conventional-changelog": "^2.1.0",
    "enzyme": "^3.7.0",
    "enzyme-adapter-react-16": "^1.7.0",
    "eslint": "^5.9.0",
    "eslint-config-opencollective": "^1.5.0",
    "eslint-plugin-babel": "^5.3.0",
    "eslint-plugin-cypress": "^2.1.2",
    "eslint-plugin-graphql": "^3.0.1",
    "eslint-plugin-import": "^2.14.0",
    "eslint-plugin-node": "^8.0.0",
    "eslint-plugin-react": "^7.11.1",
    "file-loader": "^2.0.0",
    "html-loader": "^0.5.5",
    "husky": "^1.2.0",
    "jest": "^23.6.0",
    "jest-styled-components": "^6.3.1",
    "jsdom": "^13.0.0",
    "lint-staged": "^8.1.0",
    "mkdirp": "^0.5.1",
    "prettier": "1.15.3",
    "raf": "^3.4.1",
    "raw-loader": "^1.0.0",
    "react-styleguidist": "^8.0.6",
    "react-test-renderer": "^16.6.3",
    "regenerator-runtime": "^0.13.1",
    "sinon": "^7.1.1",
    "url-loader": "^1.1.2",
    "webpack-blocks": "^1.0.0",
    "webpack-bundle-analyzer": "^3.0.3"
  },
  "jest": {
    "moduleNameMapper": {
      "\\.(jpg|jpeg|png|gif|eot|otf|webp|svg|ttf|woff|woff2|mp4|webm|wav|mp3|m4a|aac|oga)$": "<rootDir>/test/mocks/fileMock.js",
      "\\.(css|less)$": "<rootDir>/test/mocks/styleMock.js"
    },
    "setupFiles": [
      "<rootDir>/test/setup.js"
    ]
  },
  "config": {
    "commitizen": {
      "path": "./node_modules/cz-conventional-changelog"
    }
  },
  "greenkeeper": {
    "ignore": [
      "@babel/cli",
      "@babel/core",
      "@babel/node",
      "@babel/plugin-proposal-function-bind",
      "@babel/runtime",
      "react-mde",
      "styled-jsx",
      "webpack"
    ]
  },
  "husky": {
    "hooks": {
      "pre-commit": "lint-staged"
    }
  },
  "lint-staged": {
    "*.js": [
      "prettier --write",
      "git add"
    ]
  },
  "cacheDirectories": [
    ".cache",
    "node_modules"
  ]
}<|MERGE_RESOLUTION|>--- conflicted
+++ resolved
@@ -18,13 +18,8 @@
     "apollo-cache-inmemory": "1.3.11",
     "apollo-client": "2.4.7",
     "apollo-link": "1.2.6",
-<<<<<<< HEAD
-    "apollo-link-context": "1.0.9",
+    "apollo-link-context": "1.0.12",
     "apollo-link-error": "1.1.5",
-=======
-    "apollo-link-context": "1.0.12",
-    "apollo-link-error": "1.1.3",
->>>>>>> 1169b591
     "apollo-link-http": "1.5.9",
     "bluebird": "3.5.3",
     "bootstrap": "3.3.7",
