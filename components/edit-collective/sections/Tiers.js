import React from 'react';
import PropTypes from 'prop-types';
import { Mutation } from '@apollo/client/react/components';
import { getApplicableTaxes } from '@opencollective/taxes';
import { cloneDeep, get, set } from 'lodash';
import { defineMessages, FormattedMessage, injectIntl } from 'react-intl';
import { v4 as uuid } from 'uuid';

import { CollectiveType } from '../../../lib/constants/collectives';
import intervals from '../../../lib/constants/intervals';
import { AmountTypes, TierTypes } from '../../../lib/constants/tiers-types';
import { getCurrencySymbol } from '../../../lib/currency-utils';
import { i18nTaxDescription, i18nTaxType } from '../../../lib/i18n/taxes';
import { capitalize, parseToBoolean } from '../../../lib/utils';

import Container from '../../Container';
import ContributeCrypto from '../../contribute-cards/ContributeCrypto';
import ContributeCustom from '../../contribute-cards/ContributeCustom';
import { Box, Flex } from '../../Grid';
import InputField from '../../InputField';
import InputFieldPresets from '../../InputFieldPresets';
import Link from '../../Link';
import MessageBox from '../../MessageBox';
import StyledButton from '../../StyledButton';
import StyledCheckbox from '../../StyledCheckbox';
import StyledLink from '../../StyledLink';
import StyledLinkButton from '../../StyledLinkButton';
import { P, Span } from '../../Text';
import { editCollectiveSettingsMutation } from '../mutations';
import SettingsTitle from '../SettingsTitle';

import SettingsSectionTitle from './SettingsSectionTitle';

const { FUND, PROJECT, EVENT } = CollectiveType;
const { TIER, TICKET, MEMBERSHIP, SERVICE, PRODUCT, DONATION } = TierTypes;
const { FIXED, FLEXIBLE } = AmountTypes;

const CRYPTO_CONTRIBUTIONS_ENABLED = parseToBoolean(process.env.CRYPTO_CONTRIBUTIONS_ENABLED);

class Tiers extends React.Component {
  static propTypes = {
    tiers: PropTypes.arrayOf(PropTypes.object).isRequired,
    types: PropTypes.arrayOf(PropTypes.string),
    collective: PropTypes.object,
    currency: PropTypes.string.isRequired,
    defaultType: PropTypes.string,
    onChange: PropTypes.func.isRequired,
    intl: PropTypes.object,
    title: PropTypes.string,
  };

  constructor(props) {
    super(props);
    const { intl } = props;
    this.state = { tiers: [...props.tiers] || [{}] };
    this.renderTier = this.renderTier.bind(this);
    this.addTier = this.addTier.bind(this);
    this.removeTier = this.removeTier.bind(this);
    this.editTier = this.editTier.bind(this);
    this.onChange = props.onChange.bind(this);
    this.defaultType = this.props.defaultType || TIER;

    this.messages = defineMessages({
      TIER: { id: 'tier.type.tier', defaultMessage: 'generic tier' },
      MEMBERSHIP: {
        id: 'tier.type.membership',
        defaultMessage: 'membership (recurring)',
      },
      SERVICE: {
        id: 'tier.type.service',
        defaultMessage: 'service (e.g. support)',
      },
      PRODUCT: {
        id: 'tier.type.product',
        defaultMessage: 'product (e.g. t-shirt)',
      },
      DONATION: { id: 'tier.type.donation', defaultMessage: 'donation (gift)' },
      TICKET: {
        id: 'tier.type.ticket',
        defaultMessage: 'ticket (allow multiple tickets per order)',
      },
      'TIER.remove': {
        id: 'tier.type.tier.remove',
        defaultMessage: 'remove tier',
      },
      'TICKET.remove': {
        id: 'tier.type.ticket.remove',
        defaultMessage: 'remove ticket',
      },
      'BACKER.remove': {
        id: 'tier.type.tier.remove',
        defaultMessage: 'remove tier',
      },
      'SPONSOR.remove': {
        id: 'tier.type.tier.remove',
        defaultMessage: 'remove tier',
      },
      'TIER.add': {
        id: 'tier.type.tier.add',
        defaultMessage: 'add another tier',
      },
      'TICKET.add': {
        id: 'tier.type.ticket.add',
        defaultMessage: 'add another ticket',
      },
      'BACKER.add': {
        id: 'tier.type.tier.add',
        defaultMessage: 'add another tier',
      },
      'SPONSOR.add': {
        id: 'tier.type.tier.add',
        defaultMessage: 'add another tier',
      },
      CUSTOM: { id: 'tier.type.custom', defaultMessage: 'custom tier' },
      'type.label': { id: 'tier.type.label', defaultMessage: 'Type' },
      'name.label': { id: 'Fields.name', defaultMessage: 'Name' },
      'amountType.label': {
        id: 'tier.amountType.label',
        defaultMessage: 'Amount type',
      },
      'amount.label': { id: 'Fields.amount', defaultMessage: 'Amount' },
      'minimumAmount.label': { id: 'tier.minimumAmount.label', defaultMessage: 'minimum amount' },
      'defaultAmount.label': {
        id: 'tier.defaultAmount.label',
        defaultMessage: 'default amount',
      },
      'goal.label': {
        id: 'ContributionType.Goal',
        defaultMessage: 'Goal',
      },
      'button.label': {
        id: 'tier.button.label',
        defaultMessage: 'Button text',
      },
      'goal.description': {
        id: 'tier.goal.description',
        defaultMessage: 'Amount you aim to raise',
      },
      'interval.label': {
        id: 'tier.interval.label',
        defaultMessage: 'interval',
      },
      FIXED: { id: 'tier.amountType.fixed', defaultMessage: 'fixed amount' },
      FLEXIBLE: {
        id: 'tier.amountType.flexible',
        defaultMessage: 'flexible amount',
      },
      onetime: { id: 'tier.interval.onetime', defaultMessage: 'one time' },
      month: { id: 'tier.interval.month', defaultMessage: 'monthly' },
      year: { id: 'tier.interval.year', defaultMessage: 'yearly' },
      flexible: { id: 'tier.interval.flexible', defaultMessage: 'flexible' },
      'presets.label': {
        id: 'tier.presets.label',
        defaultMessage: 'suggested amounts',
      },
      'description.label': {
        id: 'Fields.description',
        defaultMessage: 'Description',
      },
      'startsAt.label': {
        id: 'startDateAndTime',
        defaultMessage: 'start date and time',
      },
      'endsAt.label': { id: 'tier.expiration.label', defaultMessage: 'Expiration' },
      'endsAt.description': {
        id: 'tier.endsAt.description',
        defaultMessage: 'Date this tier should deactivate',
      },
      'maxQuantity.label': {
        id: 'tier.maxQuantity.label',
        defaultMessage: 'Available quantity',
      },
      'maxQuantity.description': {
        id: 'tier.maxQuantity.description',
        defaultMessage: 'Leave empty for unlimited',
      },
      'customContributions.label': {
        id: 'tier.customContributions.label',
        defaultMessage: 'Enable flexible contributions',
      },
      'cryptoContributions.label': {
        id: 'tier.cryptoContributions.label',
        defaultMessage: 'Enable Crypto contributions',
      },
      standalonePage: {
        id: 'tier.standalonePage',
        defaultMessage: 'Standalone page',
      },
      standalonePageDescription: {
        id: 'tier.standalonePageDescription',
        defaultMessage:
          "Create a <link>standalone</link> page for this tier? It's like a mini-crowdfunding campaign page that you can add a detailed description and video to, and link to directly",
      },
    });

    const getOptions = arr => {
      return arr.map(key => {
        const obj = {};
        obj[key] = intl.formatMessage(this.messages[key]);
        return obj;
      });
    };

    this.fields = [
      {
        name: 'type',
        type: 'select',
        options: getOptions(props.types || [TIER, TICKET, MEMBERSHIP, SERVICE, PRODUCT, DONATION]),
        label: intl.formatMessage(this.messages['type.label']),
        when: (tier, collective) =>
          ![FUND, PROJECT].includes(collective.type) && !(collective.type === EVENT && props.defaultType === TICKET),
      },
      {
        name: 'name',
        label: intl.formatMessage(this.messages['name.label']),
      },
      {
        name: 'description',
        type: 'textarea',
        label: intl.formatMessage(this.messages['description.label']),
      },
      {
        name: 'interval',
        type: 'select',
        options: getOptions(['onetime', 'month', 'year', 'flexible']),
        label: intl.formatMessage(this.messages['interval.label']),
        when: tier => !tier || [DONATION, MEMBERSHIP, TIER, SERVICE].includes(tier.type),
      },
      {
        name: 'amountType',
        type: 'select',
        options: getOptions([FIXED, FLEXIBLE]),
        label: intl.formatMessage(this.messages['amountType.label']),
        when: tier => tier.interval !== intervals.flexible,
      },
      {
        name: 'amount',
        pre: getCurrencySymbol(props.currency),
        type: 'currency',
        label: intl.formatMessage(this.messages['amount.label']),
        when: tier => tier.amountType === FIXED,
      },
      {
        name: 'presets',
        pre: getCurrencySymbol(props.currency),
        type: 'component',
        component: InputFieldPresets,
        label: intl.formatMessage(this.messages['presets.label']),
        when: tier => tier.amountType === FLEXIBLE,
      },
      {
        name: 'amount',
        pre: getCurrencySymbol(props.currency),
        type: 'currency',
        label: intl.formatMessage(this.messages['defaultAmount.label']),
        when: tier => tier.amountType === FLEXIBLE,
      },
      {
        name: 'minimumAmount',
        pre: getCurrencySymbol(props.currency),
        type: 'currency',
        label: intl.formatMessage(this.messages['minimumAmount.label']),
        when: tier => tier.amountType === FLEXIBLE,
      },
      {
        name: 'maxQuantity',
        type: 'number',
        label: intl.formatMessage(this.messages['maxQuantity.label']),
        description: intl.formatMessage(this.messages['maxQuantity.description']),
        when: (tier, collective) =>
          [TICKET, PRODUCT].includes(tier.type) || (tier.type === TIER && ![FUND, PROJECT].includes(collective.type)),
      },
      {
        name: 'button',
        type: 'text',
        label: intl.formatMessage(this.messages['button.label']),
        when: (tier, collective) => ![FUND, PROJECT].includes(collective.type),
      },
      {
        name: 'goal',
        pre: getCurrencySymbol(props.currency),
        type: 'currency',
        label: intl.formatMessage(this.messages['goal.label']),
        description: intl.formatMessage(this.messages['goal.description']),
      },
      {
        name: 'useStandalonePage',
        type: 'switch',
        label: intl.formatMessage(this.messages.standalonePage),
        when: (tier, collective) => ![FUND, PROJECT].includes(collective.type),
        description: (tier, collective) =>
          intl.formatMessage(this.messages.standalonePageDescription, {
            link: function StandaloneTierPageLink(...msg) {
              if (!tier.id) {
                return msg;
              } else {
                const collectiveSlug = collective.slug;
                return (
                  <StyledLink
                    as={Link}
                    openInNewTab
                    href={{ pathname: `/${collectiveSlug}/contribute/${tier.slug}-${tier.id}` }}
                  >
                    <span>{msg}</span>
                  </StyledLink>
                );
              }
            },
          }),
      },
    ];
  }

  editTier(index, fieldname, value) {
    const tiers = cloneDeep(this.state.tiers);

    if (fieldname === 'interval') {
      if (value === 'onetime') {
        value = null;
      }
      if (value === intervals.flexible) {
        tiers[index].amountType = FLEXIBLE;
      }
    }

    if (fieldname === 'type') {
      if (value === TierTypes.PRODUCT) {
        tiers[index].interval = null;
        tiers[index].amountType = FIXED;
      }
    }

    tiers[index] = {
      ...tiers[index],
      type: tiers[index]['type'] || this.defaultType,
      [fieldname]: value,
    };

    this.setState({ tiers });
    this.onChange(tiers);
  }

  addTier(tier) {
    const tiers = this.state.tiers;
    tiers.push({ ...(tier || {}), __uuid: uuid() });
    this.setState({ tiers });
  }

  removeTier(index) {
    let tiers = this.state.tiers;
    if (index < 0 || index > tiers.length) {
      return;
    }
    tiers = [...tiers.slice(0, index), ...tiers.slice(index + 1)];
    this.setState({ tiers });
    this.onChange(tiers);
  }

  renderLabel(field, hasTax) {
    if (['presets', 'amount'].includes(field.name) && hasTax) {
      return (
        <Flex flexDirection="column">
          <Span>{capitalize(field.label)}</Span>
          <Span fontSize="10px" color="black.400">
            (without tax)
          </Span>
        </Flex>
      );
    }
    return field.label;
  }

  renderTier(tier, index) {
    const { intl, collective } = this.props;
    const key = tier.id ? `tier-${tier.id}` : `newTier-${tier.__uuid};`;
    const taxes = getApplicableTaxes(collective, collective.host, tier.type);
    if (!tier.amountType) {
      tier.amountType = tier.presets ? FLEXIBLE : FIXED;
    }

    // Set the default value of preset
    if (tier.amountType === FLEXIBLE && !tier.presets) {
      tier.presets = [1000];
    }

    if (!tier.name) {
      tier.name = '';
    }

    const defaultValues = {
      ...tier,
      type: tier.type || this.defaultType,
    };

    return (
      <Container margin="3rem 0" className={`tier ${tier.slug}`} key={key}>
        <Container textAlign="right" fontSize="1.3rem" pr={1}>
          <StyledLinkButton className="removeTier" onClick={() => this.removeTier(index)}>
            {intl.formatMessage(this.messages[`${this.defaultType}.remove`])}
          </StyledLinkButton>
        </Container>
        <form>
          {this.fields.map(
            field =>
              (!field.when || field.when(defaultValues, collective)) && (
                <Box key={field.name} data-cy={`tier-input-field-${field.name}`}>
                  <InputField
                    className="horizontal"
                    name={field.name}
                    label={this.renderLabel(field, Boolean(taxes.length))}
                    component={field.component}
                    type={field.type}
                    defaultValue={defaultValues[field.name]}
                    options={field.options}
                    pre={field.pre}
                    placeholder={field.placeholder}
                    onChange={value => this.editTier(index, field.name, value)}
                    description={
                      typeof field.description === 'function' ? field.description(tier, collective) : field.description
                    }
                  />
                  {field.name === 'type' &&
                    taxes.map(({ type, percentage }) => (
                      <Flex key={`${type}-${percentage}`} mb={4}>
                        <Box width={0.166} px={15} />
                        <MessageBox type="info" withIcon css={{ flexGrow: 1 }} fontSize="12px">
                          <Span fontWeight="bold">
                            <FormattedMessage
                              id="withColon"
                              defaultMessage="{item}:"
                              values={{ item: i18nTaxType(intl, type) }}
                            />{' '}
                            {percentage}%
                          </Span>
                          <Box mt={2}>{i18nTaxDescription(intl, type)}</Box>
                        </MessageBox>
                      </Flex>
                    ))}
                </Box>
              ),
          )}
        </form>
      </Container>
    );
  }

  render() {
    const { intl, collective, defaultType = TICKET } = this.props;
    const hasCustomContributionsDisabled = get(collective, 'settings.disableCustomContributions', false);
<<<<<<< HEAD
    const hasCryptoContributionsDisabled = get(collective, 'settings.disableCryptoContributions', false);
=======
    const hasCryptoContributionsDisabled = get(collective, 'settings.disableCryptoContributions', true);
    const cryptoContributionsEnabledByHost = get(collective, 'host.settings.cryptoEnabled', false);
>>>>>>> 9c3d9449
    const displayContributionSettings = collective.id && defaultType !== TICKET;

    return (
      <div className="EditTiers">
        <SettingsTitle mb={50}>{this.props.title}</SettingsTitle>
        {displayContributionSettings && (
          <React.Fragment>
            <SettingsSectionTitle>
              <FormattedMessage id="ContributionsType.Flexible" defaultMessage="Flexible Contributions" />
            </SettingsSectionTitle>
            <Mutation mutation={editCollectiveSettingsMutation}>
              {(editSettings, { loading }) => (
                <Flex flexWrap="wrap">
                  <Box mr={[0, null, 4]} css={{ pointerEvents: 'none', zoom: 0.75, filter: 'grayscale(0.3)' }}>
                    <ContributeCustom collective={collective} hideContributors />
                  </Box>
                  <Flex flexDirection="column" minWidth={200} maxWidth={600} mt={2}>
                    <P mb={2}>
                      <FormattedMessage
                        id="Tiers.CustomTierDescription"
                        defaultMessage="A default tier that enables freely customizable contributions, so people can set their own amount and frequency without limitations. You cannot change the settings or description of this tier, but you can disable it."
                      />
                    </P>
                    <StyledCheckbox
                      name="custom-contributions"
                      label={intl.formatMessage(this.messages['customContributions.label'])}
                      defaultChecked={!hasCustomContributionsDisabled}
                      width="auto"
                      isLoading={loading}
                      onChange={({ target }) => {
                        const updatedCollective = cloneDeep(this.props.collective);
                        editSettings({
                          variables: {
                            id: this.props.collective.id,
                            settings: set(updatedCollective.settings, 'disableCustomContributions', !target.value),
                          },
                        });
                      }}
                    />
                  </Flex>
                </Flex>
              )}
            </Mutation>
<<<<<<< HEAD
            {CRYPTO_CONTRIBUTIONS_ENABLED && (
=======
            {cryptoContributionsEnabledByHost && (
>>>>>>> 9c3d9449
              <React.Fragment>
                <SettingsSectionTitle mt={3}>
                  <FormattedMessage id="ContributionsType.Crypto" defaultMessage="Crypto Contributions" />
                </SettingsSectionTitle>
                <Mutation mutation={editCollectiveSettingsMutation}>
                  {(editSettings, { loading }) => (
                    <Flex flexWrap="wrap">
                      <Box mr={[0, null, 4]} css={{ pointerEvents: 'none', zoom: 0.75, filter: 'grayscale(0.3)' }}>
                        <ContributeCrypto collective={collective} hideContributors />
                      </Box>
                      <Flex flexDirection="column" minWidth={200} maxWidth={600} mt={2}>
                        <P mb={2}>
                          <FormattedMessage
                            id="Tiers.CryptoTierDescription"
                            defaultMessage="Enabling this will add a tier to accept Crypto donations through {theGivingBlockLink}."
                            values={{
                              theGivingBlockLink: <a href="https://www.thegivingblock.com/">The Giving Block</a>,
                            }}
                          />
                        </P>
                        <StyledCheckbox
                          name="crypto-contributions"
                          label={intl.formatMessage(this.messages['cryptoContributions.label'])}
                          defaultChecked={!hasCryptoContributionsDisabled}
                          width="auto"
                          isLoading={loading}
                          onChange={({ target }) => {
                            const updatedCollective = cloneDeep(this.props.collective);
                            editSettings({
                              variables: {
                                id: this.props.collective.id,
                                settings: set(updatedCollective.settings, 'disableCryptoContributions', !target.value),
                              },
                            });
                          }}
                        />
                      </Flex>
                    </Flex>
                  )}
                </Mutation>
              </React.Fragment>
            )}
            <SettingsSectionTitle mt={50}>
              <FormattedMessage id="createCustomTiers" defaultMessage="Create your own tiers" />
            </SettingsSectionTitle>
          </React.Fragment>
        )}

        <div className="tiers">{this.state.tiers.map(this.renderTier)}</div>
        <Container textAlign="right" marginTop="-10px">
          <StyledButton
            className="addTier"
            data-cy="add-tier-button"
            buttonStyle="primary"
            onClick={() => this.addTier({})}
          >
            {intl.formatMessage(this.messages[`${defaultType}.add`])}
          </StyledButton>
        </Container>
      </div>
    );
  }
}

export default injectIntl(Tiers);<|MERGE_RESOLUTION|>--- conflicted
+++ resolved
@@ -447,12 +447,8 @@
   render() {
     const { intl, collective, defaultType = TICKET } = this.props;
     const hasCustomContributionsDisabled = get(collective, 'settings.disableCustomContributions', false);
-<<<<<<< HEAD
-    const hasCryptoContributionsDisabled = get(collective, 'settings.disableCryptoContributions', false);
-=======
     const hasCryptoContributionsDisabled = get(collective, 'settings.disableCryptoContributions', true);
     const cryptoContributionsEnabledByHost = get(collective, 'host.settings.cryptoEnabled', false);
->>>>>>> 9c3d9449
     const displayContributionSettings = collective.id && defaultType !== TICKET;
 
     return (
@@ -496,11 +492,7 @@
                 </Flex>
               )}
             </Mutation>
-<<<<<<< HEAD
-            {CRYPTO_CONTRIBUTIONS_ENABLED && (
-=======
             {cryptoContributionsEnabledByHost && (
->>>>>>> 9c3d9449
               <React.Fragment>
                 <SettingsSectionTitle mt={3}>
                   <FormattedMessage id="ContributionsType.Crypto" defaultMessage="Crypto Contributions" />
