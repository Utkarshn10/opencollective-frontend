--- conflicted
+++ resolved
@@ -164,16 +164,10 @@
     const { collective, contributors, contributorsStats } = this.props;
     const hasNoContributor = !this.hasContributors(contributors);
     const canContribute = collective.isActive && !isPastEvent(collective);
-<<<<<<< HEAD
-    const hasCustomContribution = !collective.settings?.disableCustomContributions;
-    const hasCryptoContribution =
-      collective.settings?.disableCryptoContributions === false && collective?.host?.settings?.cryptoEnabled;
-=======
     const hasCustomContribution = !get(collective, 'settings.disableCustomContributions', false);
     const hasCryptoContribution =
       !get(collective, 'settings.disableCryptoContributions', true) &&
       get(collective, 'host.settings.cryptoEnabled', false);
->>>>>>> 9c3d9449
     const waysToContribute = [];
 
     sortedTiers.forEach(tier => {
@@ -230,15 +224,10 @@
     const isEvent = collective.type === CollectiveType.EVENT;
     const isProject = collective.type === CollectiveType.PROJECT;
     const isFund = collective.type === CollectiveType.FUND;
-<<<<<<< HEAD
-    const hasCustomContribution = !collective.settings?.disableCustomContributions;
-    const hasCryptoContribution = !collective.settings?.disableCryptoContributions;
-=======
     const hasCustomContribution = !get(collective, 'settings.disableCustomContributions', false);
     const hasCryptoContribution =
       !get(collective, 'settings.disableCryptoContributions', true) &&
       get(collective, 'host.settings.cryptoEnabled', false);
->>>>>>> 9c3d9449
     const hasContribute =
       isAdmin || (collective.isActive && (sortedTiers.length || hasCustomContribution || hasCryptoContribution));
     const hasOtherWaysToContribute =
