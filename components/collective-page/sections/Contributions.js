--- conflicted
+++ resolved
@@ -241,21 +241,6 @@
         {memberOf.length > 0 && (
           <React.Fragment>
             <ContainerSectionContent>
-<<<<<<< HEAD
-              {!newNavbarFeatureFlag && (
-                <SectionHeader
-                  title={Sections.CONTRIBUTIONS}
-                  subtitle={
-                    <FormattedMessage
-                      id="CollectivePage.SectionContributions.Subtitle"
-                      defaultMessage="How we are supporting Collectives."
-                    />
-                  }
-                  illustrationSrc={contributeSectionHeaderIcon}
-                />
-              )}
-=======
->>>>>>> 5b1ab9aa
               {data.Collective.stats.collectives.hosted > 0 && (
                 <H3 fontSize={['20px', '24px', '32px']} fontWeight="normal" color="black.700">
                   <FormattedMessage
