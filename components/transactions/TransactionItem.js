import React from 'react';
import PropTypes from 'prop-types';
import { ChevronDown } from '@styled-icons/feather/ChevronDown';
import { ChevronUp } from '@styled-icons/feather/ChevronUp';
import { MessageSquare } from '@styled-icons/feather/MessageSquare';
import { truncate } from 'lodash';
import { FormattedDate, FormattedMessage } from 'react-intl';

import { TransactionTypes } from '../../lib/constants/transactions';
import { formatCurrency } from '../../lib/currency-utils';

import Avatar from '../Avatar';
import { CreditItem, DebitItem } from '../budget/DebitCreditList';
import Container from '../Container';
import DefinedTerm, { Terms } from '../DefinedTerm';
import ExpenseModal from '../expenses/ExpenseModal';
import ExpenseStatusTag from '../expenses/ExpenseStatusTag';
import ExpenseTags from '../expenses/ExpenseTags';
import { Box, Flex } from '../Grid';
import PrivateInfoIcon from '../icons/PrivateInfoIcon';
import LinkCollective from '../LinkCollective';
import StyledButton from '../StyledButton';
import StyledLink from '../StyledLink';
import { P, Span } from '../Text';
import TransactionSign from '../TransactionSign';
import TransactionStatusTag from '../TransactionStatusTag';
import { useUser } from '../UserProvider';

import TransactionDetails from './TransactionDetails';

/** To separate individual information below description */
const INFO_SEPARATOR = ' • ';

const TransactionItem = ({ displayActions, collective, transaction, onMutationSuccess }) => {
  const {
    toAccount,
    fromAccount,
    giftCardEmitterAccount,
    order,
    expense,
    type,
    amount,
    netAmount,
    description,
    createdAt,
    isRefunded,
    isRefund,
    isOrderRejected,
  } = transaction;
  const { LoggedInUser } = useUser();
  const [isExpanded, setExpanded] = React.useState(false);
  const hasOrder = order !== null;
  const hasExpense = expense !== null;
  const isCredit = type === TransactionTypes.CREDIT;
  const Item = isCredit ? CreditItem : DebitItem;
  const isOwnUserProfile = LoggedInUser && LoggedInUser.CollectiveId === collective.id;

  const avatarCollective = hasOrder ? (isCredit ? fromAccount : toAccount) : isCredit ? fromAccount : toAccount;

  const isRoot = LoggedInUser && LoggedInUser.isRoot();
  const isHostAdmin = LoggedInUser && LoggedInUser.isHostAdmin(fromAccount);
  const isFromCollectiveAdmin = LoggedInUser && LoggedInUser.canEditCollective(fromAccount);
  const isToCollectiveAdmin = LoggedInUser && LoggedInUser.canEditCollective(toAccount);
  const canDownloadInvoice = isRoot || isHostAdmin || isFromCollectiveAdmin || isToCollectiveAdmin;
  let displayedAmount =
    (isCredit && hasOrder) || // Credit from donations should display the full amount donated by the user
    (!isCredit && !hasOrder) // Expense Debits should display the Amount without Payment Method fees
      ? amount
      : netAmount;
  // The refunded transaction logic because it's a bit messy, the conditional was conceived by trial
  if (isRefunded) {
    displayedAmount = (fromAccount.slug == collective.slug && !isRefund) || (isRefund && isCredit) ? netAmount : amount;
  }

  return (
    <Item data-cy="transaction-item">
      <Box px={[16, 27]} py={16}>
        <Flex flexWrap="wrap" justifyContent="space-between">
          <Flex flex="1" minWidth="60%" mr={3}>
            <Box mr={3}>
              <LinkCollective collective={avatarCollective}>
                <Avatar collective={avatarCollective} radius={40} />
              </LinkCollective>
            </Box>
            <Box>
              <P
                data-cy="transaction-description"
                fontWeight="500"
                fontSize="14px"
                lineHeight="21px"
                color={description ? 'black.900' : 'black.500'}
                cursor={!hasOrder ? 'pointer' : 'initial'}
                onClick={() => !hasOrder && setExpanded(true)}
              >
                <Span title={description}>
                  {description ? (
                    truncate(description, { length: 60 })
                  ) : (
                    <FormattedMessage id="NoDescription" defaultMessage="No description provided" />
                  )}
                </Span>
                {isOwnUserProfile && transaction.fromAccount?.isIncognito && (
                  <Span ml={1} css={{ verticalAlign: 'text-bottom' }}>
                    <PrivateInfoIcon color="#969BA3">
                      <FormattedMessage
                        id="PrivateTransaction"
                        defaultMessage="This incognito transaction is only visible to you"
                      />
                    </PrivateInfoIcon>
                  </Span>
                )}
              </P>
              <P mt="5px" fontSize="12px" lineHeight="16px" color="black.600" data-cy="transaction-details">
                {hasOrder ? (
                  <FormattedMessage
                    id="Transaction.from"
                    defaultMessage="from {name}"
                    values={{ name: <StyledLink as={LinkCollective} collective={fromAccount} colorShade={600} /> }}
                  />
                ) : (
                  <FormattedMessage
                    id="CreatedBy"
                    defaultMessage="by {name}"
                    values={{ name: <StyledLink as={LinkCollective} collective={toAccount} colorShade={600} /> }}
                  />
                )}
                {giftCardEmitterAccount && (
                  <React.Fragment>
                    &nbsp;
                    <FormattedMessage
                      id="transaction.usingGiftCardFrom"
                      defaultMessage="using a {giftCard} from {collective}"
                      values={{
                        giftCard: <DefinedTerm term={Terms.GIFT_CARD} textTransform="lowercase" />,
                        collective: (
                          <StyledLink as={LinkCollective} collective={giftCardEmitterAccount} colorShade={600} />
                        ),
                      }}
                    />
                  </React.Fragment>
                )}
                {INFO_SEPARATOR}
                <span data-cy="transaction-date">
<<<<<<< HEAD
                  <FormattedDate value={createdAt} />
=======
                  <time>
                    <FormattedDate value={createdAt} year="numeric" month="long" day="2-digit" />
                  </time>
>>>>>>> 39ff5bca
                </span>
                {hasExpense && expense.comments?.totalCount > 0 && (
                  <React.Fragment>
                    {INFO_SEPARATOR}
                    <span>
                      <MessageSquare size="16px" />
                      &nbsp;
                      {expense.comments.totalCount}
                    </span>
                  </React.Fragment>
                )}
              </P>
            </Box>
          </Flex>
          <Flex flexDirection={['row', 'column']} mt={[3, 0]} flexWrap="wrap" alignItems={['center', 'flex-end']}>
            <Container
              display="flex"
              my={2}
              mr={[3, 0]}
              minWidth={100}
              justifyContent="flex-end"
              data-cy="transaction-amount"
              fontSize="16px"
              ml="auto"
            >
              <TransactionSign isCredit={isCredit} />
              <Span fontWeight="bold" mr={1}>
                {formatCurrency(Math.abs(displayedAmount.valueInCents), displayedAmount.currency)}
              </Span>
              <Span color="black.400" textTransform="uppercase">
                {displayedAmount.currency}
              </Span>
            </Container>
            {hasOrder && (
              <TransactionStatusTag
                isRefund={isRefund}
                isRefunded={isRefunded}
                isOrderRejected={isOrderRejected}
                fontSize="9px"
                px="6px"
                py="2px"
              />
            )}{' '}
            {hasExpense && <ExpenseStatusTag status={expense.status} fontSize="9px" px="6px" py="2px" />}
          </Flex>
        </Flex>
        {hasOrder && (
          <Container borderTop={['1px solid #E8E9EB', 'none']} mt={3} pt={[2, 0]}>
            <StyledButton
              data-cy="transaction-details"
              buttonSize="tiny"
              buttonStyle="secondary"
              isBorderless
              onClick={() => setExpanded(!isExpanded)}
            >
              <Span whiteSpace="nowrap">
                {isExpanded ? (
                  <React.Fragment>
                    <FormattedMessage id="closeDetails" defaultMessage="Close Details" />
                    &nbsp;
                    <ChevronUp size="1em" />
                  </React.Fragment>
                ) : (
                  <React.Fragment>
                    <Span whiteSpace="nowrap">
                      <FormattedMessage id="viewDetails" defaultMessage="View Details" />
                      &nbsp;
                      <ChevronDown size="1em" />
                    </Span>
                  </React.Fragment>
                )}
              </Span>
            </StyledButton>
          </Container>
        )}
        {hasExpense && (
          <Container mt={3} pt={[2, 0]}>
            <ExpenseTags expense={expense} />
          </Container>
        )}
      </Box>
      {isExpanded && hasOrder && (
        <TransactionDetails
          displayActions={displayActions}
          transaction={transaction}
          onMutationSuccess={onMutationSuccess}
        />
      )}
      {isExpanded && hasExpense && (
        <ExpenseModal
          expense={transaction.expense}
          permissions={{ canSeeInvoiceInfo: canDownloadInvoice }}
          onClose={() => setExpanded(false)}
          show={true}
        />
      )}
    </Item>
  );
};

TransactionItem.propTypes = {
  /* Display Refund and Download buttons in transactions */
  displayActions: PropTypes.bool,
  transaction: PropTypes.shape({
    isRefunded: PropTypes.bool,
    isRefund: PropTypes.bool,
    isOrderRejected: PropTypes.bool,
    fromAccount: PropTypes.shape({
      id: PropTypes.string,
      slug: PropTypes.string.isRequired,
      name: PropTypes.string.isRequired,
      imageUrl: PropTypes.string,
    }).isRequired,
    host: PropTypes.shape({
      id: PropTypes.string,
      slug: PropTypes.string.isRequired,
      name: PropTypes.string.isRequired,
      imageUrl: PropTypes.string,
    }),
    toAccount: PropTypes.shape({
      id: PropTypes.string,
      slug: PropTypes.string.isRequired,
      name: PropTypes.string.isRequired,
      imageUrl: PropTypes.string,
    }),
    giftCardEmitterAccount: PropTypes.shape({
      id: PropTypes.string,
      slug: PropTypes.string.isRequired,
      name: PropTypes.string.isRequired,
      imageUrl: PropTypes.string,
    }),
    order: PropTypes.shape({
      id: PropTypes.string,
      status: PropTypes.string,
    }),
    expense: PropTypes.shape({
      id: PropTypes.string,
      status: PropTypes.string,
      legacyId: PropTypes.number,
      comments: PropTypes.shape({
        totalCount: PropTypes.number,
      }),
    }),
    id: PropTypes.string,
    uuid: PropTypes.string,
    type: PropTypes.string,
    currency: PropTypes.string,
    description: PropTypes.string,
    createdAt: PropTypes.string,
    hostFeeInHostCurrency: PropTypes.number,
    platformFeeInHostCurrency: PropTypes.number,
    paymentProcessorFeeInHostCurrency: PropTypes.number,
    taxAmount: PropTypes.number,
    amount: PropTypes.shape({
      valueInCents: PropTypes.number,
      currency: PropTypes.string,
    }),
    netAmount: PropTypes.shape({
      valueInCents: PropTypes.number,
      currency: PropTypes.string,
    }),
    netAmountInCollectiveCurrency: PropTypes.number,
    refundTransaction: PropTypes.object,
    usingVirtualCardFromCollective: PropTypes.object,
  }),
  collective: PropTypes.shape({
    id: PropTypes.number,
    slug: PropTypes.string.isRequired,
  }).isRequired,
  onMutationSuccess: PropTypes.func,
};

export default TransactionItem;<|MERGE_RESOLUTION|>--- conflicted
+++ resolved
@@ -141,13 +141,9 @@
                 )}
                 {INFO_SEPARATOR}
                 <span data-cy="transaction-date">
-<<<<<<< HEAD
-                  <FormattedDate value={createdAt} />
-=======
                   <time>
                     <FormattedDate value={createdAt} year="numeric" month="long" day="2-digit" />
                   </time>
->>>>>>> 39ff5bca
                 </span>
                 {hasExpense && expense.comments?.totalCount > 0 && (
                   <React.Fragment>
